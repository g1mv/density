--- conflicted
+++ resolved
@@ -1,13 +1,3 @@
-<<<<<<< HEAD
-0.11.4 beta
------------
-*February 10, 2015*
-
-* Removed unnecessary makefile, now using a single makefile
-* Mandala kernel : reset prediction entries as required
-* Mandala kernel : convert hash to 16-bit unsigned int before storing
-* Updated SpookyHash to 1.0.2
-=======
 0.12.0 beta
 -----------
 *March 24, 2015*
@@ -18,7 +8,6 @@
 * Generic function macros to avoid code rewrite
 * Improved memory teleport IO flexibility and speed, bytes issued by memory teleport can now be partially read
 * Various fixes and improvements
->>>>>>> 9a948e3f
 
 0.11.3 beta
 -----------
